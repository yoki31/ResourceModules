{
    "$schema": "https://schema.management.azure.com/schemas/2019-04-01/deploymentParameters.json#",
    "contentVersion": "1.0.0.0",
    "parameters": {
        "name": {
<<<<<<< HEAD
            "value": "adpacrservices001"
=======
            "value": "adpsxxazacrx001"
>>>>>>> 77eda3a7
        },
        "acrAdminUserEnabled": {
            "value": false
        }
    }
}<|MERGE_RESOLUTION|>--- conflicted
+++ resolved
@@ -3,11 +3,7 @@
     "contentVersion": "1.0.0.0",
     "parameters": {
         "name": {
-<<<<<<< HEAD
-            "value": "adpacrservices001"
-=======
             "value": "adpsxxazacrx001"
->>>>>>> 77eda3a7
         },
         "acrAdminUserEnabled": {
             "value": false
