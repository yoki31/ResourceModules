@description('Required. Name of the Automation Account')
param name string

@description('Optional. Location for all resources.')
param location string = resourceGroup().location

@allowed([
  'Free'
  'Basic'
])
@description('Optional. SKU name of the account')
param skuName string = 'Basic'

@description('Optional. List of modules to be created in the automation account')
@metadata({
  name: 'Module name'
  version: 'Module version or specify latest to get the latest version'
  uri: 'Module package uri, e.g. https://www.powershellgallery.com/api/v2/package'
})
param modules array = []

@description('Optional. List of runbooks to be created in the automation account')
param runbooks array = []

@description('Optional. List of schedules to be created in the automation account')
param schedules array = []

@description('Optional. List of jobSchedules to be created in the automation account')
param jobSchedules array = []

@description('Optional. Id of the linked log analytics workspace')
param linkedWorkspaceId string = ''

@description('Optional. List of softwareUpdateConfigurations to be created in the automation account')
param softwareUpdateConfigurations array = []

@description('Optional. Configuration Details for private endpoints.')
param privateEndpoints array = []

@minValue(0)
@maxValue(365)
@description('Optional. Specifies the number of days that logs will be kept for; a value of 0 will retain data indefinitely.')
param diagnosticLogsRetentionInDays int = 365

@description('Optional. Resource identifier of the Diagnostic Storage Account.')
param diagnosticStorageAccountId string = ''

@description('Optional. Resource identifier of Log Analytics.')
param workspaceId string = ''

@description('Optional. Resource ID of the event hub authorization rule for the Event Hubs namespace in which the event hub should be created or streamed to.')
param eventHubAuthorizationRuleId string = ''

@description('Optional. Name of the event hub within the namespace to which logs are streamed. Without this, an event hub is created for each log category.')
param eventHubName string = ''

@allowed([
  'CanNotDelete'
  'NotSpecified'
  'ReadOnly'
])
@description('Optional. Specify the type of lock.')
param lock string = 'NotSpecified'

@description('Optional. Array of role assignment objects that contain the \'roleDefinitionIdOrName\' and \'principalId\' to define RBAC role assignments on this resource. In the roleDefinitionIdOrName attribute, you can provide either the display name of the role definition, or its fully qualified ID in the following format: \'/providers/Microsoft.Authorization/roleDefinitions/c2f4ef07-c644-48eb-af81-4b1b4947fb11\'')
param roleAssignments array = []

@description('Optional. Tags of the Automation Account resource.')
param tags object = {}

@description('Optional. Customer Usage Attribution id (GUID). This GUID must be previously registered')
param cuaId string = ''

@description('Optional. The name of logs that will be streamed.')
@allowed([
  'JobLogs'
  'JobStreams'
  'DscNodeStatus'
])
param logsToEnable array = [
  'JobLogs'
  'JobStreams'
  'DscNodeStatus'
]

@description('Optional. The name of metrics that will be streamed.')
@allowed([
  'AllMetrics'
])
param metricsToEnable array = [
  'AllMetrics'
]

var diagnosticsLogs = [for log in logsToEnable: {
  category: log
  enabled: true
  retentionPolicy: {
    enabled: true
    days: diagnosticLogsRetentionInDays
  }
}]

var diagnosticsMetrics = [for metric in metricsToEnable: {
  category: metric
  timeGrain: null
  enabled: true
  retentionPolicy: {
    enabled: true
    days: diagnosticLogsRetentionInDays
  }
}]

module pid_cuaId '.bicep/nested_cuaId.bicep' = if (!empty(cuaId)) {
  name: 'pid-${cuaId}'
  params: {}
}

resource automationAccount 'Microsoft.Automation/automationAccounts@2020-01-13-preview' = {
  name: name
  location: location
  tags: tags
  properties: {
    sku: {
      name: skuName
    }
  }
}

module automationAccount_modules './modules/deploy.bicep' = [for (module, index) in modules: {
  name: '${uniqueString(deployment().name, location)}-AutoAccount-Module-${index}'
  params: {
    name: module.name
    parent: automationAccount.name
    version: module.version
    uri: module.uri
    location: location
    tags: tags
<<<<<<< HEAD
  }
}]

module automationAccount_schedules './schedules/deploy.bicep' = [for (schedule, index) in schedules: {
  name: '${uniqueString(deployment().name, location)}-AutoAccount-Schedule-${index}'
  params: {
    name: schedule.name
    parent: automationAccount.name
    advancedSchedule: contains(schedule, 'advancedSchedule') ? schedule.advancedSchedule : null
    scheduleDescription: contains(schedule, 'description') ? schedule.description : ''
    expiryTime: contains(schedule, 'expiryTime') ? schedule.expiryTime : ''
    frequency: contains(schedule, 'frequency') ? schedule.frequency : 'OneTime'
    interval: contains(schedule, 'interval') ? schedule.interval : 0
    startTime: contains(schedule, 'startTime') ? schedule.startTime : ''
    timeZone: contains(schedule, 'timeZone') ? schedule.timeZone : ''
  }
}]

module automationAccount_runbooks './runbooks/deploy.bicep' = [for (runbook, index) in runbooks: {
  name: '${uniqueString(deployment().name, location)}-AutoAccount-Runbook-${index}'
  params: {
    name: runbook.name
    parent: automationAccount.name
    runbookType: runbook.runbookType
    runbookDescription: contains(runbook, 'description') ? runbook.description : ''
    uri: contains(runbook, 'uri') ? runbook.uri : ''
    version: contains(runbook, 'version') ? runbook.version : ''
    location: location
    tags: tags
  }
}]

module automationAccount_jobSchedules './jobSchedules/deploy.bicep' = [for (jobSchedule, index) in jobSchedules: {
  name: '${uniqueString(deployment().name, location)}-AutoAccount-JobSchedule-${index}'
  params: {
    name: jobSchedule.name
    parent: automationAccount.name
    runbookName: jobSchedule.runbookName
    scheduleName: jobSchedule.scheduleName
    parameters: contains(jobSchedule, 'parameters') ? (!empty(jobSchedule.parameters) ? jobSchedule.parameters : {}) : {}
    runOn: contains(jobSchedule, 'runOn') ? (!empty(jobSchedule.runOn) ? jobSchedule.runOn : '') : ''

  }
  dependsOn: [
=======
    properties: {
      contentLink: {
        uri: module.version == 'latest' ? '${module.uri}/${module.name}' : '${module.uri}/${module.name}/${module.version}'
        version: module.version == 'latest' ? null : module.version
      }
    }
  }]

  resource automationAccount_schedules 'schedules@2020-01-13-preview' = [for (schedule, index) in schedules: {
    name: schedule.scheduleName
    properties: {
      startTime: (empty(schedule.startTime) ? dateTimeAdd(baseTime, 'PT10M') : schedule.startTime)
      frequency: (empty(schedule.frequency) ? null : schedule.frequency)
      expiryTime: (empty(schedule.expiryTime) ? null : schedule.expiryTime)
      interval: ((0 == schedule.interval) ? null : schedule.interval)
      timeZone: (empty(schedule.timeZone) ? null : schedule.timeZone)
      advancedSchedule: (empty(schedule.advancedSchedule) ? null : schedule.advancedSchedule)
    }
  }]

  resource automationAccount_runbooks 'runbooks@2019-06-01' = [for (runbook, index) in runbooks: {
    name: runbook.runbookName
    properties: {
      runbookType: (empty(runbook.runbookType) ? null : runbook.runbookType)
      publishContentLink: {
        uri: (empty(runbook.runbookScriptUri) ? null : (empty(runbook.scriptStorageAccountId) ? 'runbook.runbookScriptUri' : 'runbook.runbookScriptUri${listAccountSas(runbook.scriptStorageAccountId, '2019-04-01', accountSasProperties).accountSasToken}'))
        version: (empty(runbook.version) ? null : runbook.version)
      }
    }
  }]

  resource automationAccount_jobSchedules 'jobSchedules@2020-01-13-preview' = [for (jobSchedule, index) in jobSchedules: {
    name: jobSchedule.jobScheduleName
    properties: {
      parameters: (empty(jobSchedule.parameters) ? null : jobSchedule.parameters)
      runbook: {
        name: jobSchedule.runbookName
      }
      runOn: (empty(jobSchedule.runOn) ? null : jobSchedule.runOn)
      schedule: {
        name: jobSchedule.scheduleName
      }
    }
    dependsOn: [
>>>>>>> 6808492f
      automationAccount_schedules
      automationAccount_runbooks
    ]
}]

resource automationAccount_LogAnalyticsWorkspace 'Microsoft.OperationalInsights/workspaces@2021-06-01' existing = if (!empty(linkedWorkspaceId)) {
  name: last(split(linkedWorkspaceId, '/'))
}

resource automationAccount_LogAnalyticsWorkspaceLink 'microsoft.operationalinsights/workspaces/linkedservice@2020-08-01' = if (!empty(linkedWorkspaceId)) {
  name: 'automation'
  parent: automationAccount_LogAnalyticsWorkspace
  properties: {
    resourceId: automationAccount.id
  }
}

module automationAccount_softwareUpdateConfigurations './softwareUpdateConfigurations/deploy.bicep' = [for (softwareUpdateConfiguration, index) in softwareUpdateConfigurations: {
  name: '${uniqueString(deployment().name, location)}-AutoAccount-SwUpdateConfig-${index}'
  params: {
    name: softwareUpdateConfiguration.name
    parent: automationAccount.name
    frequency: softwareUpdateConfiguration.frequency
    operatingSystem: softwareUpdateConfiguration.operatingSystem
    rebootSetting: softwareUpdateConfiguration.rebootSetting

  }
  dependsOn: [
    automationAccount_LogAnalyticsWorkspaceLink
  ]
}]

resource automationAccount_lock 'Microsoft.Authorization/locks@2016-09-01' = if (lock != 'NotSpecified') {
  name: '${uniqueString(deployment().name, location)}-AutoAccount-${lock}-lock'
  properties: {
    level: lock
    notes: (lock == 'CanNotDelete') ? 'Cannot delete resource or child resources.' : 'Cannot modify the resource or child resources.'
  }
  scope: automationAccount
}

resource automationAccount_diagnosticSettings 'Microsoft.Insights/diagnosticSettings@2017-05-01-preview' = if ((!empty(diagnosticStorageAccountId)) || (!empty(workspaceId)) || (!empty(eventHubAuthorizationRuleId)) || (!empty(eventHubName))) {
  name: '${uniqueString(deployment().name, location)}-AutoAccount-diagnosticSettings'
  properties: {
    storageAccountId: (empty(diagnosticStorageAccountId) ? null : diagnosticStorageAccountId)
    workspaceId: (empty(workspaceId) ? null : workspaceId)
    eventHubAuthorizationRuleId: (empty(eventHubAuthorizationRuleId) ? null : eventHubAuthorizationRuleId)
    eventHubName: (empty(eventHubName) ? null : eventHubName)
    metrics: ((empty(diagnosticStorageAccountId) && empty(workspaceId) && empty(eventHubAuthorizationRuleId) && empty(eventHubName)) ? null : diagnosticsMetrics)
    logs: ((empty(diagnosticStorageAccountId) && empty(workspaceId) && empty(eventHubAuthorizationRuleId) && empty(eventHubName)) ? null : diagnosticsLogs)
  }
  scope: automationAccount
}

module automationAccount_privateEndpoints './.bicep/nested_privateEndpoint.bicep' = [for (endpoint, index) in privateEndpoints: if (!empty(privateEndpoints)) {
  name: '${uniqueString(deployment().name, location)}-AutoAccount-PrivateEndpoints-${index}'
  params: {
    privateEndpointResourceId: automationAccount.id
    privateEndpointVnetLocation: (empty(privateEndpoints) ? 'dummy' : reference(split(endpoint.subnetResourceId, '/subnets/')[0], '2020-06-01', 'Full').location)
    privateEndpointObj: endpoint
    tags: tags
  }
  dependsOn: [
    automationAccount
  ]
}]

module automationAccount_rbac './.bicep/nested_rbac.bicep' = [for (roleAssignment, index) in roleAssignments: {
  name: '${uniqueString(deployment().name, location)}-AutoAccount-Rbac-${index}'
  params: {
    roleAssignmentObj: roleAssignment
    resourceName: automationAccount.name
  }
}]

output automationAccountName string = automationAccount.name
output automationAccountResourceId string = automationAccount.id
output automationAccountResourceGroup string = resourceGroup().name
output modules array = modules
output schedules array = schedules
output jobSchedules array = jobSchedules
output runbooks array = runbooks
output softwareUpdateConfiguration array = softwareUpdateConfigurations<|MERGE_RESOLUTION|>--- conflicted
+++ resolved
@@ -135,7 +135,6 @@
     uri: module.uri
     location: location
     tags: tags
-<<<<<<< HEAD
   }
 }]
 
@@ -180,52 +179,6 @@
 
   }
   dependsOn: [
-=======
-    properties: {
-      contentLink: {
-        uri: module.version == 'latest' ? '${module.uri}/${module.name}' : '${module.uri}/${module.name}/${module.version}'
-        version: module.version == 'latest' ? null : module.version
-      }
-    }
-  }]
-
-  resource automationAccount_schedules 'schedules@2020-01-13-preview' = [for (schedule, index) in schedules: {
-    name: schedule.scheduleName
-    properties: {
-      startTime: (empty(schedule.startTime) ? dateTimeAdd(baseTime, 'PT10M') : schedule.startTime)
-      frequency: (empty(schedule.frequency) ? null : schedule.frequency)
-      expiryTime: (empty(schedule.expiryTime) ? null : schedule.expiryTime)
-      interval: ((0 == schedule.interval) ? null : schedule.interval)
-      timeZone: (empty(schedule.timeZone) ? null : schedule.timeZone)
-      advancedSchedule: (empty(schedule.advancedSchedule) ? null : schedule.advancedSchedule)
-    }
-  }]
-
-  resource automationAccount_runbooks 'runbooks@2019-06-01' = [for (runbook, index) in runbooks: {
-    name: runbook.runbookName
-    properties: {
-      runbookType: (empty(runbook.runbookType) ? null : runbook.runbookType)
-      publishContentLink: {
-        uri: (empty(runbook.runbookScriptUri) ? null : (empty(runbook.scriptStorageAccountId) ? 'runbook.runbookScriptUri' : 'runbook.runbookScriptUri${listAccountSas(runbook.scriptStorageAccountId, '2019-04-01', accountSasProperties).accountSasToken}'))
-        version: (empty(runbook.version) ? null : runbook.version)
-      }
-    }
-  }]
-
-  resource automationAccount_jobSchedules 'jobSchedules@2020-01-13-preview' = [for (jobSchedule, index) in jobSchedules: {
-    name: jobSchedule.jobScheduleName
-    properties: {
-      parameters: (empty(jobSchedule.parameters) ? null : jobSchedule.parameters)
-      runbook: {
-        name: jobSchedule.runbookName
-      }
-      runOn: (empty(jobSchedule.runOn) ? null : jobSchedule.runOn)
-      schedule: {
-        name: jobSchedule.scheduleName
-      }
-    }
-    dependsOn: [
->>>>>>> 6808492f
       automationAccount_schedules
       automationAccount_runbooks
     ]
