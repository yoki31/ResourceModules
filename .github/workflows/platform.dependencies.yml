--- conflicted
+++ resolved
@@ -75,10 +75,7 @@
           resourceGroupName: '${{ env.resourceGroupName }}'
           subscriptionId: '${{ secrets.ARM_SUBSCRIPTION_ID }}'
           managementGroupId: '${{ secrets.ARM_MGMTGROUP_ID }}'
-<<<<<<< HEAD
-=======
-          removeDeployment: '${{ env.removeDeployment }}'
->>>>>>> 5acdc96c
+          removeDeployment: '${{ env.removeDeployment }}'
 
   job_deploy_law:
     runs-on: ubuntu-20.04
@@ -102,19 +99,12 @@
         with:
           moduleName: '${{ env.moduleName }}'
           templateFilePath: 'arm/${{ env.namespace }}/deploy.bicep'
-<<<<<<< HEAD
-          parameterFilePath: 'dependencies/${{ env.namespace }}/parameters/${{ matrix.parameterFilePaths }}'
-=======
-          parameterFilePath: 'utilities/dependencies/${{ env.namespace }}/parameters/${{ matrix.parameterFilePaths }}'
->>>>>>> 5acdc96c
-          location: '${{ env.defaultLocation }}'
-          resourceGroupName: '${{ env.resourceGroupName }}'
-          subscriptionId: '${{ secrets.ARM_SUBSCRIPTION_ID }}'
-          managementGroupId: '${{ secrets.ARM_MGMTGROUP_ID }}'
-<<<<<<< HEAD
-=======
-          removeDeployment: '${{ env.removeDeployment }}'
->>>>>>> 5acdc96c
+          parameterFilePath: 'utilities/dependencies/${{ env.namespace }}/parameters/${{ matrix.parameterFilePaths }}'
+          location: '${{ env.defaultLocation }}'
+          resourceGroupName: '${{ env.resourceGroupName }}'
+          subscriptionId: '${{ secrets.ARM_SUBSCRIPTION_ID }}'
+          managementGroupId: '${{ secrets.ARM_MGMTGROUP_ID }}'
+          removeDeployment: '${{ env.removeDeployment }}'
 
   job_deploy_sa:
     runs-on: ubuntu-20.04
@@ -138,19 +128,12 @@
         with:
           moduleName: '${{ env.moduleName }}'
           templateFilePath: 'arm/${{ env.namespace }}/deploy.bicep'
-<<<<<<< HEAD
-          parameterFilePath: 'dependencies/${{ env.namespace }}/parameters/${{ matrix.parameterFilePaths }}'
-=======
-          parameterFilePath: 'utilities/dependencies/${{ env.namespace }}/parameters/${{ matrix.parameterFilePaths }}'
->>>>>>> 5acdc96c
-          location: '${{ env.defaultLocation }}'
-          resourceGroupName: '${{ env.resourceGroupName }}'
-          subscriptionId: '${{ secrets.ARM_SUBSCRIPTION_ID }}'
-          managementGroupId: '${{ secrets.ARM_MGMTGROUP_ID }}'
-<<<<<<< HEAD
-=======
-          removeDeployment: '${{ env.removeDeployment }}'
->>>>>>> 5acdc96c
+          parameterFilePath: 'utilities/dependencies/${{ env.namespace }}/parameters/${{ matrix.parameterFilePaths }}'
+          location: '${{ env.defaultLocation }}'
+          resourceGroupName: '${{ env.resourceGroupName }}'
+          subscriptionId: '${{ secrets.ARM_SUBSCRIPTION_ID }}'
+          managementGroupId: '${{ secrets.ARM_MGMTGROUP_ID }}'
+          removeDeployment: '${{ env.removeDeployment }}'
 
   job_deploy_evhns:
     runs-on: ubuntu-20.04
@@ -174,19 +157,12 @@
         with:
           moduleName: '${{ env.moduleName }}'
           templateFilePath: 'arm/${{ env.namespace }}/deploy.bicep'
-<<<<<<< HEAD
-          parameterFilePath: 'dependencies/${{ env.namespace }}/parameters/${{ matrix.parameterFilePaths }}'
-=======
-          parameterFilePath: 'utilities/dependencies/${{ env.namespace }}/parameters/${{ matrix.parameterFilePaths }}'
->>>>>>> 5acdc96c
-          location: '${{ env.defaultLocation }}'
-          resourceGroupName: '${{ env.resourceGroupName }}'
-          subscriptionId: '${{ secrets.ARM_SUBSCRIPTION_ID }}'
-          managementGroupId: '${{ secrets.ARM_MGMTGROUP_ID }}'
-<<<<<<< HEAD
-=======
-          removeDeployment: '${{ env.removeDeployment }}'
->>>>>>> 5acdc96c
+          parameterFilePath: 'utilities/dependencies/${{ env.namespace }}/parameters/${{ matrix.parameterFilePaths }}'
+          location: '${{ env.defaultLocation }}'
+          resourceGroupName: '${{ env.resourceGroupName }}'
+          subscriptionId: '${{ secrets.ARM_SUBSCRIPTION_ID }}'
+          managementGroupId: '${{ secrets.ARM_MGMTGROUP_ID }}'
+          removeDeployment: '${{ env.removeDeployment }}'
 
   job_deploy_sig:
     runs-on: ubuntu-20.04
@@ -210,19 +186,12 @@
         with:
           moduleName: '${{ env.moduleName }}'
           templateFilePath: 'arm/${{ env.namespace }}/deploy.bicep'
-<<<<<<< HEAD
-          parameterFilePath: 'dependencies/${{ env.namespace }}/parameters/${{ matrix.parameterFilePaths }}'
-=======
-          parameterFilePath: 'utilities/dependencies/${{ env.namespace }}/parameters/${{ matrix.parameterFilePaths }}'
->>>>>>> 5acdc96c
-          location: '${{ env.defaultLocation }}'
-          resourceGroupName: '${{ env.resourceGroupName }}'
-          subscriptionId: '${{ secrets.ARM_SUBSCRIPTION_ID }}'
-          managementGroupId: '${{ secrets.ARM_MGMTGROUP_ID }}'
-<<<<<<< HEAD
-=======
-          removeDeployment: '${{ env.removeDeployment }}'
->>>>>>> 5acdc96c
+          parameterFilePath: 'utilities/dependencies/${{ env.namespace }}/parameters/${{ matrix.parameterFilePaths }}'
+          location: '${{ env.defaultLocation }}'
+          resourceGroupName: '${{ env.resourceGroupName }}'
+          subscriptionId: '${{ secrets.ARM_SUBSCRIPTION_ID }}'
+          managementGroupId: '${{ secrets.ARM_MGMTGROUP_ID }}'
+          removeDeployment: '${{ env.removeDeployment }}'
 
   job_deploy_nw:
     runs-on: ubuntu-20.04
@@ -246,19 +215,12 @@
         with:
           moduleName: '${{ env.moduleName }}'
           templateFilePath: 'arm/${{ env.namespace }}/deploy.bicep'
-<<<<<<< HEAD
-          parameterFilePath: 'dependencies/${{ env.namespace }}/parameters/${{ matrix.parameterFilePaths }}'
-=======
-          parameterFilePath: 'utilities/dependencies/${{ env.namespace }}/parameters/${{ matrix.parameterFilePaths }}'
->>>>>>> 5acdc96c
-          location: '${{ env.defaultLocation }}'
-          resourceGroupName: '${{ env.resourceGroupName }}'
-          subscriptionId: '${{ secrets.ARM_SUBSCRIPTION_ID }}'
-          managementGroupId: '${{ secrets.ARM_MGMTGROUP_ID }}'
-<<<<<<< HEAD
-=======
-          removeDeployment: '${{ env.removeDeployment }}'
->>>>>>> 5acdc96c
+          parameterFilePath: 'utilities/dependencies/${{ env.namespace }}/parameters/${{ matrix.parameterFilePaths }}'
+          location: '${{ env.defaultLocation }}'
+          resourceGroupName: '${{ env.resourceGroupName }}'
+          subscriptionId: '${{ secrets.ARM_SUBSCRIPTION_ID }}'
+          managementGroupId: '${{ secrets.ARM_MGMTGROUP_ID }}'
+          removeDeployment: '${{ env.removeDeployment }}'
 
   job_deploy_ag:
     runs-on: ubuntu-20.04
@@ -282,19 +244,12 @@
         with:
           moduleName: '${{ env.moduleName }}'
           templateFilePath: 'arm/${{ env.namespace }}/deploy.bicep'
-<<<<<<< HEAD
-          parameterFilePath: 'dependencies/${{ env.namespace }}/parameters/${{ matrix.parameterFilePaths }}'
-=======
-          parameterFilePath: 'utilities/dependencies/${{ env.namespace }}/parameters/${{ matrix.parameterFilePaths }}'
->>>>>>> 5acdc96c
-          location: '${{ env.defaultLocation }}'
-          resourceGroupName: '${{ env.resourceGroupName }}'
-          subscriptionId: '${{ secrets.ARM_SUBSCRIPTION_ID }}'
-          managementGroupId: '${{ secrets.ARM_MGMTGROUP_ID }}'
-<<<<<<< HEAD
-=======
-          removeDeployment: '${{ env.removeDeployment }}'
->>>>>>> 5acdc96c
+          parameterFilePath: 'utilities/dependencies/${{ env.namespace }}/parameters/${{ matrix.parameterFilePaths }}'
+          location: '${{ env.defaultLocation }}'
+          resourceGroupName: '${{ env.resourceGroupName }}'
+          subscriptionId: '${{ secrets.ARM_SUBSCRIPTION_ID }}'
+          managementGroupId: '${{ secrets.ARM_MGMTGROUP_ID }}'
+          removeDeployment: '${{ env.removeDeployment }}'
 
   job_deploy_asg:
     runs-on: ubuntu-20.04
@@ -318,19 +273,12 @@
         with:
           moduleName: '${{ env.moduleName }}'
           templateFilePath: 'arm/${{ env.namespace }}/deploy.bicep'
-<<<<<<< HEAD
-          parameterFilePath: 'dependencies/${{ env.namespace }}/parameters/${{ matrix.parameterFilePaths }}'
-=======
-          parameterFilePath: 'utilities/dependencies/${{ env.namespace }}/parameters/${{ matrix.parameterFilePaths }}'
->>>>>>> 5acdc96c
-          location: '${{ env.defaultLocation }}'
-          resourceGroupName: '${{ env.resourceGroupName }}'
-          subscriptionId: '${{ secrets.ARM_SUBSCRIPTION_ID }}'
-          managementGroupId: '${{ secrets.ARM_MGMTGROUP_ID }}'
-<<<<<<< HEAD
-=======
-          removeDeployment: '${{ env.removeDeployment }}'
->>>>>>> 5acdc96c
+          parameterFilePath: 'utilities/dependencies/${{ env.namespace }}/parameters/${{ matrix.parameterFilePaths }}'
+          location: '${{ env.defaultLocation }}'
+          resourceGroupName: '${{ env.resourceGroupName }}'
+          subscriptionId: '${{ secrets.ARM_SUBSCRIPTION_ID }}'
+          managementGroupId: '${{ secrets.ARM_MGMTGROUP_ID }}'
+          removeDeployment: '${{ env.removeDeployment }}'
 
   job_deploy_asp:
     runs-on: ubuntu-20.04
@@ -354,19 +302,12 @@
         with:
           moduleName: '${{ env.moduleName }}'
           templateFilePath: 'arm/${{ env.namespace }}/deploy.bicep'
-<<<<<<< HEAD
-          parameterFilePath: 'dependencies/${{ env.namespace }}/parameters/${{ matrix.parameterFilePaths }}'
-=======
-          parameterFilePath: 'utilities/dependencies/${{ env.namespace }}/parameters/${{ matrix.parameterFilePaths }}'
->>>>>>> 5acdc96c
-          location: '${{ env.defaultLocation }}'
-          resourceGroupName: '${{ env.resourceGroupName }}'
-          subscriptionId: '${{ secrets.ARM_SUBSCRIPTION_ID }}'
-          managementGroupId: '${{ secrets.ARM_MGMTGROUP_ID }}'
-<<<<<<< HEAD
-=======
-          removeDeployment: '${{ env.removeDeployment }}'
->>>>>>> 5acdc96c
+          parameterFilePath: 'utilities/dependencies/${{ env.namespace }}/parameters/${{ matrix.parameterFilePaths }}'
+          location: '${{ env.defaultLocation }}'
+          resourceGroupName: '${{ env.resourceGroupName }}'
+          subscriptionId: '${{ secrets.ARM_SUBSCRIPTION_ID }}'
+          managementGroupId: '${{ secrets.ARM_MGMTGROUP_ID }}'
+          removeDeployment: '${{ env.removeDeployment }}'
 
   job_deploy_evh:
     runs-on: ubuntu-20.04
@@ -390,19 +331,12 @@
         with:
           moduleName: '${{ env.moduleName }}'
           templateFilePath: 'arm/${{ env.namespace }}/deploy.bicep'
-<<<<<<< HEAD
-          parameterFilePath: 'dependencies/${{ env.namespace }}/parameters/${{ matrix.parameterFilePaths }}'
-=======
-          parameterFilePath: 'utilities/dependencies/${{ env.namespace }}/parameters/${{ matrix.parameterFilePaths }}'
->>>>>>> 5acdc96c
-          location: '${{ env.defaultLocation }}'
-          resourceGroupName: '${{ env.resourceGroupName }}'
-          subscriptionId: '${{ secrets.ARM_SUBSCRIPTION_ID }}'
-          managementGroupId: '${{ secrets.ARM_MGMTGROUP_ID }}'
-<<<<<<< HEAD
-=======
-          removeDeployment: '${{ env.removeDeployment }}'
->>>>>>> 5acdc96c
+          parameterFilePath: 'utilities/dependencies/${{ env.namespace }}/parameters/${{ matrix.parameterFilePaths }}'
+          location: '${{ env.defaultLocation }}'
+          resourceGroupName: '${{ env.resourceGroupName }}'
+          subscriptionId: '${{ secrets.ARM_SUBSCRIPTION_ID }}'
+          managementGroupId: '${{ secrets.ARM_MGMTGROUP_ID }}'
+          removeDeployment: '${{ env.removeDeployment }}'
 
   job_deploy_nsg:
     runs-on: ubuntu-20.04
@@ -434,19 +368,12 @@
         with:
           moduleName: '${{ env.moduleName }}'
           templateFilePath: 'arm/${{ env.namespace }}/deploy.bicep'
-<<<<<<< HEAD
-          parameterFilePath: 'dependencies/${{ env.namespace }}/parameters/${{ matrix.parameterFilePaths }}'
-=======
-          parameterFilePath: 'utilities/dependencies/${{ env.namespace }}/parameters/${{ matrix.parameterFilePaths }}'
->>>>>>> 5acdc96c
-          location: '${{ env.defaultLocation }}'
-          resourceGroupName: '${{ env.resourceGroupName }}'
-          subscriptionId: '${{ secrets.ARM_SUBSCRIPTION_ID }}'
-          managementGroupId: '${{ secrets.ARM_MGMTGROUP_ID }}'
-<<<<<<< HEAD
-=======
-          removeDeployment: '${{ env.removeDeployment }}'
->>>>>>> 5acdc96c
+          parameterFilePath: 'utilities/dependencies/${{ env.namespace }}/parameters/${{ matrix.parameterFilePaths }}'
+          location: '${{ env.defaultLocation }}'
+          resourceGroupName: '${{ env.resourceGroupName }}'
+          subscriptionId: '${{ secrets.ARM_SUBSCRIPTION_ID }}'
+          managementGroupId: '${{ secrets.ARM_MGMTGROUP_ID }}'
+          removeDeployment: '${{ env.removeDeployment }}'
 
   job_deploy_pip:
     runs-on: ubuntu-20.04
@@ -473,19 +400,12 @@
         with:
           moduleName: '${{ env.moduleName }}'
           templateFilePath: 'arm/${{ env.namespace }}/deploy.bicep'
-<<<<<<< HEAD
-          parameterFilePath: 'dependencies/${{ env.namespace }}/parameters/${{ matrix.parameterFilePaths }}'
-=======
-          parameterFilePath: 'utilities/dependencies/${{ env.namespace }}/parameters/${{ matrix.parameterFilePaths }}'
->>>>>>> 5acdc96c
-          location: '${{ env.defaultLocation }}'
-          resourceGroupName: '${{ env.resourceGroupName }}'
-          subscriptionId: '${{ secrets.ARM_SUBSCRIPTION_ID }}'
-          managementGroupId: '${{ secrets.ARM_MGMTGROUP_ID }}'
-<<<<<<< HEAD
-=======
-          removeDeployment: '${{ env.removeDeployment }}'
->>>>>>> 5acdc96c
+          parameterFilePath: 'utilities/dependencies/${{ env.namespace }}/parameters/${{ matrix.parameterFilePaths }}'
+          location: '${{ env.defaultLocation }}'
+          resourceGroupName: '${{ env.resourceGroupName }}'
+          subscriptionId: '${{ secrets.ARM_SUBSCRIPTION_ID }}'
+          managementGroupId: '${{ secrets.ARM_MGMTGROUP_ID }}'
+          removeDeployment: '${{ env.removeDeployment }}'
 
   job_deploy_kv:
     runs-on: ubuntu-20.04
@@ -511,17 +431,9 @@
         with:
           moduleName: '${{ env.moduleName }}'
           templateFilePath: 'arm/${{ env.namespace }}/deploy.bicep'
-<<<<<<< HEAD
-          parameterFilePath: 'dependencies/${{ env.namespace }}/parameters/${{ matrix.parameterFilePaths }}'
-          location: '${{ env.defaultLocation }}'
-          resourceGroupName: '${{ env.resourceGroupName }}'
-          subscriptionId: '${{ secrets.ARM_SUBSCRIPTION_ID }}'
-          managementGroupId: '${{ secrets.ARM_MGMTGROUP_ID }}'
-=======
-          parameterFilePath: 'utilities/dependencies/${{ env.namespace }}/parameters/${{ matrix.parameterFilePaths }}'
-          location: '${{ env.defaultLocation }}'
-          resourceGroupName: '${{ env.resourceGroupName }}'
-          subscriptionId: '${{ secrets.ARM_SUBSCRIPTION_ID }}'
-          managementGroupId: '${{ secrets.ARM_MGMTGROUP_ID }}'
-          removeDeployment: '${{ env.removeDeployment }}'
->>>>>>> 5acdc96c
+          parameterFilePath: 'utilities/dependencies/${{ env.namespace }}/parameters/${{ matrix.parameterFilePaths }}'
+          location: '${{ env.defaultLocation }}'
+          resourceGroupName: '${{ env.resourceGroupName }}'
+          subscriptionId: '${{ secrets.ARM_SUBSCRIPTION_ID }}'
+          managementGroupId: '${{ secrets.ARM_MGMTGROUP_ID }}'
+          removeDeployment: '${{ env.removeDeployment }}'